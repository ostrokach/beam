--- conflicted
+++ resolved
@@ -60,15 +60,6 @@
     return getTransformEvaluator((AppliedPTransform) application, evaluationContext);
   }
 
-<<<<<<< HEAD
-  private <OutputT> TransformEvaluator<?> getTransformEvaluator(
-      final AppliedPTransform<?, PCollection<OutputT>, Bounded<OutputT>> transform,
-      final EvaluationContext evaluationContext) {
-    return getTransformEvaluatorQueue(transform, evaluationContext).poll();
-  }
-
-=======
->>>>>>> c584b37b
   /**
    * Get a {@link TransformEvaluator} that produces elements for the provided application of
    * {@link Bounded Read.Bounded}, initializing the queue of evaluators if required.
