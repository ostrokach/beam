/*
 * Licensed to the Apache Software Foundation (ASF) under one
 * or more contributor license agreements.  See the NOTICE file
 * distributed with this work for additional information
 * regarding copyright ownership.  The ASF licenses this file
 * to you under the Apache License, Version 2.0 (the
 * "License"); you may not use this file except in compliance
 * with the License.  You may obtain a copy of the License at
 *
 *     http://www.apache.org/licenses/LICENSE-2.0
 *
 * Unless required by applicable law or agreed to in writing, software
 * distributed under the License is distributed on an "AS IS" BASIS,
 * WITHOUT WARRANTIES OR CONDITIONS OF ANY KIND, either express or implied.
 * See the License for the specific language governing permissions and
 * limitations under the License.
 */
package org.apache.beam.runners.samza.metrics;

import org.apache.beam.runners.core.DoFnRunner;
import org.apache.beam.sdk.state.TimeDomain;
import org.apache.beam.sdk.transforms.DoFn;
import org.apache.beam.sdk.transforms.windowing.BoundedWindow;
import org.apache.beam.sdk.util.WindowedValue;
import org.joda.time.Instant;

/**
 * {@link DoFnRunner} wrapper with metrics. The class uses {@link SamzaMetricsContainer} to keep
 * BEAM metrics results and update Samza metrics.
 */
public class DoFnRunnerWithMetrics<InT, OutT> implements DoFnRunner<InT, OutT> {
  private final DoFnRunner<InT, OutT> underlying;
  private final SamzaMetricsContainer metricsContainer;
  private final FnWithMetricsWrapper metricsWrapper;

  private DoFnRunnerWithMetrics(
      DoFnRunner<InT, OutT> underlying, SamzaMetricsContainer metricsContainer, String stepName) {
    this.underlying = underlying;
    this.metricsContainer = metricsContainer;
    this.metricsWrapper = new FnWithMetricsWrapper(metricsContainer, stepName);
  }

  public static <InT, OutT> DoFnRunner<InT, OutT> wrap(
      DoFnRunner<InT, OutT> doFnRunner, SamzaMetricsContainer metricsContainer, String stepName) {
    return new DoFnRunnerWithMetrics<>(doFnRunner, metricsContainer, stepName);
  }

  @Override
  public void startBundle() {
    withMetrics(() -> underlying.startBundle());
  }

  @Override
  public void processElement(WindowedValue<InT> elem) {
    withMetrics(() -> underlying.processElement(elem));
  }

  @Override
  public void onTimer(
      String timerId,
<<<<<<< HEAD
=======
      String timerFamilyId,
>>>>>>> 4fc924a8
      BoundedWindow window,
      Instant timestamp,
      Instant outputTimestamp,
      TimeDomain timeDomain) {
<<<<<<< HEAD
    withMetrics(() -> underlying.onTimer(timerId, window, timestamp, outputTimestamp, timeDomain));
=======
    withMetrics(
        () ->
            underlying.onTimer(
                timerId, timerFamilyId, window, timestamp, outputTimestamp, timeDomain));
>>>>>>> 4fc924a8
  }

  @Override
  public void finishBundle() {
    withMetrics(() -> underlying.finishBundle());

    metricsContainer.updateMetrics();
  }

  @Override
  public DoFn<InT, OutT> getFn() {
    return underlying.getFn();
  }

  private void withMetrics(Runnable runnable) {
    try {
      metricsWrapper.wrap(
          () -> {
            runnable.run();
            return (Void) null;
          });
    } catch (Exception e) {
      throw new RuntimeException(e);
    }
  }
}<|MERGE_RESOLUTION|>--- conflicted
+++ resolved
@@ -58,22 +58,15 @@
   @Override
   public void onTimer(
       String timerId,
-<<<<<<< HEAD
-=======
       String timerFamilyId,
->>>>>>> 4fc924a8
       BoundedWindow window,
       Instant timestamp,
       Instant outputTimestamp,
       TimeDomain timeDomain) {
-<<<<<<< HEAD
-    withMetrics(() -> underlying.onTimer(timerId, window, timestamp, outputTimestamp, timeDomain));
-=======
     withMetrics(
         () ->
             underlying.onTimer(
                 timerId, timerFamilyId, window, timestamp, outputTimestamp, timeDomain));
->>>>>>> 4fc924a8
   }
 
   @Override
